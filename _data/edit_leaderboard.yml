- dirname: 2024-05-01-20-05-59--direct-opus-filenames-outside-fence
  test_cases: 133
  model: claude-3-opus-20240229
  released: 2024-02-29
  edit_format: diff
  commit_hash: f4b1797-dirty, f4b1797
  pass_rate_1: 53.4
  pass_rate_2: 68.4
  percent_cases_well_formed: 100.0
  error_outputs: 2
  num_malformed_responses: 0
  user_asks: 0
  lazy_comments: 0
  syntax_errors: 0
  indentation_errors: 0
  exhausted_context_windows: 0
  test_timeouts: 1
  command: aider --opus
  date: 2024-05-01
  versions: 0.30.2-dev
  seconds_per_case: 32.4
  total_cost: 13.8395
  
- dirname: 2024-03-06-16-42-00--claude3-sonnet-whole
  test_cases: 133
  model: claude-3-sonnet-20240229
  released: 2024-02-29
  edit_format: whole
  commit_hash: a5f8076-dirty
  pass_rate_1: 43.6
  pass_rate_2: 54.9
  percent_cases_well_formed: 100.0
  error_outputs: 1
  num_malformed_responses: 0
  user_asks: 1
  lazy_comments: 1
  syntax_errors: 2
  indentation_errors: 0
  exhausted_context_windows: 0
  test_timeouts: 7
  command: aider --sonnet
  date: 2024-03-06
  versions: 0.25.1-dev
  seconds_per_case: 23.1
  total_cost: 0.0000
  
- dirname: 2024-04-29-19-17-28--deepseek-coder-whole
  test_cases: 132
  model: deepseek-coder
  released: 2024-01-25
  edit_format: whole
  commit_hash: c07f793-dirty
  pass_rate_1: 47.0
  pass_rate_2: 54.5
  percent_cases_well_formed: 100.0
  error_outputs: 0
  num_malformed_responses: 0
  user_asks: 0
  lazy_comments: 2
  syntax_errors: 13
  indentation_errors: 0
  exhausted_context_windows: 0
  test_timeouts: 2
  command: aider --model deepseek/deepseek-coder
  date: 2024-04-29
  versions: 0.30.2-dev
  seconds_per_case: 26.7
  total_cost: 0.0000
  
- dirname: 2024-05-03-20-47-24--gemini-1.5-pro-diff-fenced
  test_cases: 133
  model: gemini-1.5-pro-latest
  edit_format: diff-fenced
  commit_hash: 3a48dfb, 5d32dd7
  pass_rate_1: 45.9
  pass_rate_2: 57.1
  percent_cases_well_formed: 87.2
  error_outputs: 60
  num_malformed_responses: 17
  user_asks: 3
  lazy_comments: 0
  syntax_errors: 8
  indentation_errors: 0
  exhausted_context_windows: 0
  test_timeouts: 3
  command: aider --model gemini/gemini-1.5-pro-latest
  date: 2024-05-03
  versions: 0.31.2-dev
  seconds_per_case: 21.3
  total_cost: 0.0000

- dirname: 2024-05-08-20-59-15--may-gpt-3.5-turbo-whole
  test_cases: 133
  model: gpt-3.5-turbo-0125
  released: 2024-01-25
  edit_format: whole
  commit_hash: 1d55f74
  pass_rate_1: 41.4
  pass_rate_2: 50.4
  percent_cases_well_formed: 100.0
  error_outputs: 0
  num_malformed_responses: 0
  user_asks: 0
  lazy_comments: 0
  syntax_errors: 3
  indentation_errors: 0
  exhausted_context_windows: 0
  test_timeouts: 4
  command: aider -3
  date: 2024-05-08
  versions: 0.33.1-dev
  seconds_per_case: 6.5
  total_cost: 0.5032
  
- dirname: 2023-11-06-21-23-59--gpt-3.5-turbo-0301
  test_cases: 133
  model: gpt-3.5-turbo-0301
  released: 2023-03-01
  edit_format: whole
  commit_hash: 44388db-dirty
  pass_rate_1: 50.4
  pass_rate_2: 57.9
  percent_cases_well_formed: 100.0
  error_outputs: 1
  num_malformed_responses: 0
  user_asks: 1
  lazy_comments: 0
  syntax_errors: 0
  indentation_errors: 0
  exhausted_context_windows: 0
  test_timeouts: 8
  command: aider --model gpt-3.5-turbo-0301
  date: 2023-11-06
  versions: 0.16.4-dev
  seconds_per_case: 6.5
  total_cost: 0.4822
  
- dirname: 2023-11-07-02-41-07--gpt-3.5-turbo-0613
  test_cases: 133
  model: gpt-3.5-turbo-0613
  released: 2023-06-13
  edit_format: whole
  commit_hash: 93aa497-dirty
  pass_rate_1: 38.3
  pass_rate_2: 50.4
  percent_cases_well_formed: 100.0
  error_outputs: 1
  num_malformed_responses: 0
  user_asks: 1
  lazy_comments: 0
  syntax_errors: 0
  indentation_errors: 0
  exhausted_context_windows: 0
  test_timeouts: 5
  command: aider --model gpt-3.5-turbo-0613
  date: 2023-11-07
  versions: 0.16.4-dev
  seconds_per_case: 18.0
  total_cost: 0.5366
- dirname: 2024-04-30-21-40-51--litellm-gpt-3.5-turbo-1106-again
  test_cases: 132
  model: gpt-3.5-turbo-1106
  edit_format: whole
  commit_hash: 7b14d77
  pass_rate_1: 45.5
  pass_rate_2: 56.1
  percent_cases_well_formed: 100.0
  error_outputs: 1
  num_malformed_responses: 0
  user_asks: 1
  lazy_comments: 0
  syntax_errors: 19
  indentation_errors: 0
  exhausted_context_windows: 0
  test_timeouts: 0
  command: aider --model gpt-3.5-turbo-1106
  date: 2024-04-30
  versions: 0.30.2-dev
  seconds_per_case: 5.3
  total_cost: 0.3261
  
- dirname: 2024-01-25-23-37-15--jan-exercism-gpt-4-0125-preview-udiff
  test_cases: 133
  model: gpt-4-0125-preview
  released: 2024-01-25
  edit_format: udiff
  commit_hash: edcf9b1
  pass_rate_1: 55.6
  pass_rate_2: 66.2
  percent_cases_well_formed: 97.7
  error_outputs: 6
  num_malformed_responses: 3
  user_asks: 0
  lazy_comments: 0
  syntax_errors: 3
  indentation_errors: 7
  exhausted_context_windows: 0
  test_timeouts: 4
  command: aider --model gpt-4-0125-preview
  date: 2024-01-25
  versions: 0.22.1-dev
  seconds_per_case: 44.8
  total_cost: 14.6428
  
- dirname: 2024-05-04-15-07-30--redo-gpt-4-0314-diff-reminder-rules
  test_cases: 133
  model: gpt-4-0314
  released: 2023-03-14
  edit_format: diff
  commit_hash: 0d43468
  pass_rate_1: 50.4
  pass_rate_2: 66.2
  percent_cases_well_formed: 93.2
  error_outputs: 28
  num_malformed_responses: 9
  user_asks: 1
  lazy_comments: 3
  syntax_errors: 9
  indentation_errors: 7
  exhausted_context_windows: 0
  test_timeouts: 3
  command: aider --model gpt-4-0314
  date: 2024-05-04
  versions: 0.31.2-dev
  seconds_per_case: 19.8
  total_cost: 16.2689
  
- dirname: 2023-12-16-21-24-28--editblock-gpt-4-0613-actual-main
  test_cases: 133
  model: gpt-4-0613
  released: 2023-06-13
  edit_format: diff
  commit_hash: 3aa17c4
  pass_rate_1: 46.6
  pass_rate_2: 67.7
  percent_cases_well_formed: 100.0
  error_outputs: 14
  num_malformed_responses: 0
  user_asks: 0
  lazy_comments: 0
  syntax_errors: 0
  indentation_errors: 0
  exhausted_context_windows: 0
  test_timeouts: 2
  command: aider -4
  date: 2023-12-16
  versions: 0.18.2-dev
  seconds_per_case: 33.6
  total_cost: 17.4657

- dirname: 2024-05-08-21-16-03--may-gpt-4-1106-preview-udiff
  test_cases: 133
  model: gpt-4-1106-preview
  released: 2023-11-06  
  edit_format: udiff
  commit_hash: 87664dc
  pass_rate_1: 51.9
  pass_rate_2: 65.4
  percent_cases_well_formed: 92.5
  error_outputs: 30
  num_malformed_responses: 10
  user_asks: 0
  lazy_comments: 3
  syntax_errors: 11
  indentation_errors: 2
  exhausted_context_windows: 0
  test_timeouts: 1
  command: aider --model gpt-4-1106-preview
  date: 2024-05-08
  versions: 0.33.1-dev
  seconds_per_case: 20.4
  total_cost: 6.6061
  
- dirname: 2024-05-01-02-09-20--gpt-4-turbo-examples
  test_cases: 133
<<<<<<< HEAD
  model: gpt-4-turbo-2024-04-09
  released: 2024-04-09
=======
  model: gpt-4-turbo-2024-04-09 (udiff)
>>>>>>> 46afd4e0
  edit_format: udiff
  commit_hash: e610e5b-dirty
  pass_rate_1: 48.1
  pass_rate_2: 63.9
  percent_cases_well_formed: 97.0
  error_outputs: 12
  num_malformed_responses: 4
  user_asks: 0
  lazy_comments: 0
  syntax_errors: 4
  indentation_errors: 2
  exhausted_context_windows: 0
  test_timeouts: 3
  command: aider --gpt-4-turbo
  date: 2024-05-01
  versions: 0.30.2-dev
  seconds_per_case: 22.8
  total_cost: 6.3337
  
- dirname: 2024-05-03-22-24-48--openrouter--llama3-diff-examples-sys-msg
  test_cases: 132
  model: llama3-70b-8192
  released: 2024-04-18
  edit_format: diff
  commit_hash: b5bb453
  pass_rate_1: 38.6
  pass_rate_2: 49.2
  percent_cases_well_formed: 73.5
  error_outputs: 105
  num_malformed_responses: 35
  user_asks: 0
  lazy_comments: 0
  syntax_errors: 1
  indentation_errors: 2
  exhausted_context_windows: 0
  test_timeouts: 3
  command: aider --model groq/llama3-70b-8192
  date: 2024-05-03
  versions: 0.31.2-dev
  seconds_per_case: 14.5
  total_cost: 0.4311
  
- dirname: 2024-05-06-18-31-08--command-r-plus-whole-final
  test_cases: 133
  model: command-r-plus
  released: 2024-04-04
  edit_format: whole
  commit_hash: fc3a43e-dirty
  pass_rate_1: 21.8
  pass_rate_2: 31.6
  percent_cases_well_formed: 100.0
  error_outputs: 0
  num_malformed_responses: 0
  user_asks: 0
  lazy_comments: 1
  syntax_errors: 5
  indentation_errors: 0
  exhausted_context_windows: 0
  test_timeouts: 7
  command: aider --model command-r-plus
  date: 2024-05-06
  versions: 0.31.2-dev
  seconds_per_case: 22.9
  total_cost: 2.7494
  
- dirname: 2024-05-07-12-55-06--deepseek-chat-v2-whole
  test_cases: 133
  model: deepseek-chat v2 (whole)
  released: 2024-05-06
  edit_format: whole
  commit_hash: b1cae73, db994fb
  pass_rate_1: 50.4
  pass_rate_2: 60.2
  percent_cases_well_formed: 100.0
  error_outputs: 3
  num_malformed_responses: 0
  user_asks: 3
  lazy_comments: 13
  syntax_errors: 0
  indentation_errors: 2
  exhausted_context_windows: 0
  test_timeouts: 1
  command: aider --model deepseek/deepseek-chat --edit-format whole
  date: 2024-05-07
  versions: 0.31.2-dev
  seconds_per_case: 42.4
  total_cost: 0.0000

- dirname: 2024-05-09-18-57-52--deepseek-chat-v2-diff-reverted-and-helpful-assistant2
  test_cases: 133
  model: deepseek-chat v2 (diff)
  released: 2024-05-06
  edit_format: diff
  commit_hash: 80a3f6d
  pass_rate_1: 44.4
  pass_rate_2: 60.9
  percent_cases_well_formed: 97.0
  error_outputs: 14
  num_malformed_responses: 4
  user_asks: 2
  lazy_comments: 0
  syntax_errors: 13
  indentation_errors: 0
  exhausted_context_windows: 0
  test_timeouts: 3
  command: aider --model deepseek/deepseek-chat
  date: 2024-05-09
  versions: 0.33.1-dev
  seconds_per_case: 86.8
  total_cost: 0.0941
  
- dirname: 2024-05-07-20-32-37--qwen1.5-110b-chat-whole
  test_cases: 133
  model: qwen1.5-110b-chat
  released: 2024-02-04  
  edit_format: whole
  commit_hash: 70b1c0c
  pass_rate_1: 30.8
  pass_rate_2: 37.6
  percent_cases_well_formed: 100.0
  error_outputs: 3
  num_malformed_responses: 0
  user_asks: 3
  lazy_comments: 20
  syntax_errors: 0
  indentation_errors: 6
  exhausted_context_windows: 0
  test_timeouts: 3
  command: aider --model together_ai/qwen/qwen1.5-110b-chat
  date: 2024-05-07
  versions: 0.31.2-dev
  seconds_per_case: 46.9
  total_cost: 0.0000
  
- dirname: 2024-05-07-20-57-04--wizardlm-2-8x22b-whole
  test_cases: 133
  model: WizardLM-2 8x22B
  edit_format: whole
  commit_hash: 8e272bf, bbe8639
  pass_rate_1: 27.8
  pass_rate_2: 44.4
  percent_cases_well_formed: 100.0
  error_outputs: 0
  num_malformed_responses: 0
  user_asks: 0
  lazy_comments: 1
  syntax_errors: 2
  indentation_errors: 2
  exhausted_context_windows: 0
  test_timeouts: 0
  command: aider --model openrouter/microsoft/wizardlm-2-8x22b
  date: 2024-05-07
  versions: 0.31.2-dev
  seconds_per_case: 36.6
  total_cost: 0.0000

- dirname: 2024-05-13-17-39-05--gpt-4o-diff
  test_cases: 133
  model: gpt-4o
  released: 2024-05-13
  edit_format: diff
  commit_hash: b6cd852
  pass_rate_1: 60.2
  pass_rate_2: 72.9
  percent_cases_well_formed: 96.2
  error_outputs: 103
  num_malformed_responses: 5
  user_asks: 0
  lazy_comments: 0
  syntax_errors: 0
  indentation_errors: 2
  exhausted_context_windows: 0
  test_timeouts: 1
  command: aider
  date: 2024-05-13
  versions: 0.34.1-dev
  seconds_per_case: 6.0
  total_cost: 0.0000

- dirname: 2024-04-12-22-18-20--gpt-4-turbo-2024-04-09-plain-diff
  test_cases: 33
  model: gpt-4-turbo-2024-04-09 (diff)
  edit_format: diff
  commit_hash: 9b2e697-dirty
  pass_rate_1: 48.5
  pass_rate_2: 57.6
  percent_cases_well_formed: 100.0
  error_outputs: 15
  num_malformed_responses: 0
  user_asks: 15
  lazy_comments: 0
  syntax_errors: 0
  indentation_errors: 0
  exhausted_context_windows: 0
  test_timeouts: 0
  command: aider --model gpt-4-turbo-2024-04-09
  date: 2024-04-12
  versions: 0.28.1-dev
  seconds_per_case: 17.6
  total_cost: 1.6205
  <|MERGE_RESOLUTION|>--- conflicted
+++ resolved
@@ -273,12 +273,8 @@
   
 - dirname: 2024-05-01-02-09-20--gpt-4-turbo-examples
   test_cases: 133
-<<<<<<< HEAD
-  model: gpt-4-turbo-2024-04-09
+  model: gpt-4-turbo-2024-04-09 (udiff)
   released: 2024-04-09
-=======
-  model: gpt-4-turbo-2024-04-09 (udiff)
->>>>>>> 46afd4e0
   edit_format: udiff
   commit_hash: e610e5b-dirty
   pass_rate_1: 48.1
